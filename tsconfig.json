--- conflicted
+++ resolved
@@ -1,11 +1,7 @@
 {
   "compilerOptions": {
-<<<<<<< HEAD
     "target": "ES2024",
-=======
-    "target": "es2015",
     "lib": ["ES2020"],
->>>>>>> 5c77906b
     "declaration": true,
     "stripInternal": true,
 
